# Users installation guide for Windows, macOS and Linux

[![Setup Guide](res/setup/thumb_setup.png)](https://www.youtube.com/watch?v=wWAqJpl3uQE)

The following user guide provides instructions for installing and running Agent Zero using Docker, which is the primary runtime environment for the framework. For developers and contributors, we also provide instructions for setting up the [full development environment](#in-depth-guide-for-full-binaries-installation).

<<<<<<< HEAD
### Maybe you're looking for this? 👉[How to update Agent Zero](#how-to-update-agent-zero)

## Windows, macOS and Linux Setup Guide

1. **Install Docker Desktop:** 
- Docker Desktop provides the runtime environment for Agent Zero, ensuring consistent behavior and security across platforms
- The entire framework runs within a Docker container, providing isolation and easy deployment
- Available as a user-friendly GUI application for all major operating systems

1.1. Go to the download page of Docker Desktop [here](https://www.docker.com/products/docker-desktop/). If the link does not work, just search the web for "docker desktop download".

1.2. Download the version for your operating system. For Windows users, the Intel/AMD version is the main download button.

<img src="res/setup/image-8.png" alt="docker download" width="200"/>
<br><br>

> [!NOTE]
> **Linux Users:** You can install either Docker Desktop or docker-ce (Community Edition). 
> For Docker Desktop, follow the instructions for your specific Linux distribution [here](https://docs.docker.com/desktop/install/linux-install/). 
> For docker-ce, follow the instructions [here](https://docs.docker.com/engine/install/).
>
> If you're using docker-ce, you'll need to add your user to the `docker` group:
> ```bash
> sudo usermod -aG docker $USER
> ```
> Log out and back in, then run:
> ```bash
> docker login
> ```

1.3. Run the installer with default settings. On macOS, drag and drop the application to your Applications folder.

<img src="res/setup/image-9.png" alt="docker install" width="300"/>
<img src="res/setup/image-10.png" alt="docker install" width="300"/>

<img src="res/setup/image-12.png" alt="docker install" width="300"/>
<br><br>

1.4. Once installed, launch Docker Desktop: 

<img src="res/setup/image-11.png" alt="docker installed" height="100"/>
<img src="res/setup/image-13.png" alt="docker installed" height="100"/>
<br><br>

1.5. Create a Docker Hub account when prompted and sign in. This is required to pull the Agent Zero container image.

> [!IMPORTANT]  
> **macOS Configuration:** In Docker Desktop's preferences (Docker menu) → Settings → 
> Advanced, enable "Allow the default Docker socket to be used (requires password)."

![docker socket macOS](res/setup/macsocket.png)

2. **Run Agent Zero:**

2.1. Pull the Agent Zero Docker image:
- Search for `frdel/agent-zero-run` in Docker Desktop
- Click the `Pull` button
- The image will be downloaded to your machine in a few minutes

![docker pull](res/setup/1-docker-image-search.png)

> [!TIP]
> Alternatively, run the following command in your terminal:
>
> ```bash
> docker pull frdel/agent-zero-run
> ```

2.2. Create a data directory for persistence:
- Choose or create a directory on your machine where you want to store Agent Zero's data
- This can be any location you prefer (e.g., `C:/agent-zero-data` or `/home/user/agent-zero-data`)
- This directory will contain all your Agent Zero files, like the legacy root folder structure:
  - `/memory` - Agent's memory and learned information
  - `/knowledge` - Knowledge base
  - `/instruments` - Instruments and functions
  - `/prompts` - Prompt files
  - `/work_dir` - Working directory
  - `.env` - Your API keys
  - `settings.json` - Your Agent Zero settings

> [!TIP]
> Choose a location that's easy to access and backup. All your Agent Zero data 
> will be directly accessible in this directory.

2.3. Run the container:
- In Docker Desktop, go back to the "Images" tab
- Click the `Run` button next to the `frdel/agent-zero-run` image
- Open the "Optional settings" menu
- Set the port to `0` in the second "Host port" field (for automatic port assignment)
- Under "Volumes", configure:
  - Host path: Your chosen directory (e.g., `C:\agent-zero-data`)
  - Container path: `/a0`

![docker port mapping](res/setup/3-docker-port-mapping.png)

- Click the `Run` button in the "Images" tab.
- The container will start and show in the "Containers" tab

![docker containers](res/setup/4-docker-container-started.png)

> [!TIP]
> Alternatively, run the following command in your terminal:
> ```bash
> docker run -p $PORT:80 -v /path/to/your/data:/a0 frdel/agent-zero-run
> ```
> - Replace `$PORT` with the port you want to use (e.g., `50080`)
> - Replace `/path/to/your/data` with your chosen directory path

2.4. Access the Web UI:
- The framework will take a few seconds to initialize and the Docker logs will look like the image below.
- Find the mapped port in Docker Desktop (shown as `<PORT>:80`) or click the port right under the container ID as shown in the image below

![docker logs](res/setup/5-docker-click-to-open.png)

- Open `http://localhost:<PORT>` in your browser
- The Web UI will open. Agent Zero is ready for configuration!

![docker ui](res/setup/6-docker-a0-running.png)

> [!TIP]
> You can also access the Web UI by clicking the ports right under the container ID in Docker Desktop.

> [!NOTE]
> After starting the container, you'll find all Agent Zero files in your chosen 
> directory. You can access and edit these files directly on your machine, and 
> the changes will be immediately reflected in the running container.

3. Configure Agent Zero
- Refer to the following sections for a full guide on how to configure Agent Zero.

## Settings Configuration
Agent Zero provides a comprehensive settings interface to customize various aspects of its functionality. Access the settings by clicking the "Settings"button with a gear icon in the sidebar.

### Agent Configuration
- **Prompts Subdirectory:** Choose the subdirectory within `/prompts` for agent behavior customization. The 'default' directory contains the standard prompts.
- **Memory Subdirectory:** Select the subdirectory for agent memory storage, allowing separation between different instances.
- **Knowledge Subdirectory:** Specify the location of custom knowledge files to enhance the agent's understanding.

![settings](res/setup/settings/1-agentConfig.png)

### Chat Model Settings
- **Provider:** Select the chat model provider (e.g., Ollama)
- **Model Name:** Choose the specific model (e.g., llama3.2)
- **Temperature:** Adjust response randomness (0 for deterministic, higher values for more creative responses)
- **Context Length:** Set the maximum token limit for context window
- **Context Window Space:** Configure how much of the context window is dedicated to chat history

![chat model settings](res/setup/settings/2-chat-model.png)

### Utility Model Configuration
- **Provider & Model:** Select a smaller, faster model for utility tasks like memory organization and summarization
- **Temperature:** Adjust the determinism of utility responses

### Embedding Model Settings
- **Provider:** Choose the embedding model provider (e.g., OpenAI)
- **Model Name:** Select the specific embedding model (e.g., text-embedding-3-small)

### Speech to Text Options
- **Model Size:** Choose the speech recognition model size
- **Language Code:** Set the primary language for voice recognition
- **Silence Settings:** Configure silence threshold, duration, and timeout parameters for voice input

### API Keys
- Configure API keys for various service providers

### Authentication
- **UI Login:** Set username for web interface access
- **UI Password:** Configure password for web interface security
- **Root Password:** Manage Docker container root password for SSH access

![settings](res/setup/settings/3-auth.png)

### Development Settings
- **RFC Parameters (local instances only):** configure URLs and ports for remote function calls between instances
- **RFC Password:** Configure password for remote function calls
Learn more about Remote Function Calls and their purpose [here](#7-configure-agent-zero-rfc).

> [!IMPORTANT]
> Always keep your API keys and passwords secure.

# Choosing Your LLMs
The Settings page is the control center for selecting the Large Language Models (LLMs) that power Agent Zero.  You can choose different LLMs for different roles:

| LLM Role | Description |
| --- | --- |
| `chat_llm` | This is the primary LLM used for conversations and generating responses. |
| `utility_llm` | This LLM handles internal tasks like summarizing messages, managing memory, and processing internal prompts.  Using a smaller, less expensive model here can improve efficiency. |
| `embedding_llm` | This LLM is responsible for generating embeddings used for memory retrieval and knowledge base lookups. Changing the `embedding_llm` will re-index all of A0's memory. |

**How to Change:**
1. Open Settings page in the Web UI.
2. Change the LLM for each role (Chat model, Utility model, Embedding model).
3. Click "Save" to apply the changes.

## Important Considerations

> [!CAUTION]
> Changing the `embedding_llm` will re-index all the memory and knowledge, and 
> requires clearing the `memory` folder to avoid errors, as the embeddings can't be 
> mixed in the vector database. Note that this will DELETE ALL of Agent Zero's memory.

- Experiment with different model combinations to find the balance of performance and cost that best suits your needs. E.g., faster and lower latency LLMs will help, and you can also use `faiss_gpu` instead of `faiss_cpu` for the memory.

## Using Agent Zero on your mobile device
Agent Zero's Web UI is accessible from any device on your network through the Docker container:

1. The Docker container automatically exposes the Web UI on all network interfaces
2. Find the mapped port in Docker Desktop:
   - Look under the container name (usually in the format `<PORT>:80`)
   - For example, if you see `32771:80`, your port is `32771`
3. Access the Web UI from any device using:
   - Local access: `http://localhost:<PORT>`
   - Network access: `http://<YOUR_COMPUTER_IP>:<PORT>`

> [!TIP]
> - Your computer's IP address is usually in the format `192.168.x.x` or `10.0.x.x`
> - You can find your external IP address by running `ipconfig` (Windows) or `ifconfig` (Linux/Mac)
> - The port is automatically assigned by Docker unless you specify one

> [!NOTE]
> If you're running Agent Zero directly on your system (legacy approach) instead of 
> using Docker, you'll need to configure the host manually in `run_ui.py` to run on all interfaces using `host="0.0.0.0"`.

For developers or users who need to run Agent Zero directly on their system,see the [In-Depth Guide for Full Binaries Installation](#in-depth-guide-for-full-binaries-installation).

### How to update Agent Zero

1. **If you come from the previous version of Agent Zero (pre-0.7.1):**
- Your data is safely stored across various directories and files inside the Agent Zero folder.
- To update to the new Docker runtime version, you need to save the following files and directories:
  - `/memory` - Agent's memory
  - `/knowledge` - Custom knowledge base
  - `/instruments` - Custom instruments and functions
  - `/prompts` - Custom prompts files (if any has been created)
  - `/work_dir` - Working directory
  - `.env` - Your API keys
  - `/tmp/settings.json` - Your Agent Zero settings
- Once you have saved these files and directories, you can proceed with the Docker runtime [installation instructions above](#windows-macos-and-linux-setup-guide) setup guide.
- Reach for the folder where you saved your data and copy it to the new Agent Zero folder set during the installation process.
- Agent Zero will automatically detect your saved data and use it across memory, knowledge, instruments, prompts and settings.

> [!IMPORTANT]
> Make sure to use the same embedding model you were using before, otherwise 
> you will have to re-index all of Agent Zero's memory, therefore deleting all 
> your custom knowledge and memory.

> [!NOTE]
> If you have issues loading your settings, you can try to delete the `/tmp/settings.json` 
> file and let Agent Zero generate a new one.

2. **Update Process (Docker Desktop)**
- Go to Docker Desktop and stop the container from the "Containers" tab
- Right-click and select "Remove" to remove the container
- Go to "Images" tab and remove the `frdel/agent-zero-run` image

![docker delete image](res/setup/docker-delete-image-1.png)

- Search and pull the new image
- Run the new container with the same volume settings as the old one

> [!IMPORTANT]
> Make sure to use the same volume mount path when running the new
> container to preserve your data. The exact path depends on where you stored
> your Agent Zero data directory (the chosen directory on your machine).

> [!TIP]
> Alternatively, run the following commands in your terminal:
>
> ```bash
> # Stop the current container
> docker stop agent-zero
>
> # Remove the container (data is safe in the folder)
> docker rm agent-zero
>
> # Remove the old image
> docker rmi frdel/agent-zero-run
>
> # Pull the latest image
> docker pull frdel/agent-zero-run
>
> # Run new container with the same volume mount
> docker run -p $PORT:80 -v /path/to/your/data:/a0 frdel/agent-zero-run
> ```

3. **Full Binaries**
- Using Git/GitHub: Pull the latest version of the Agent Zero repository with. The custom knowledge, solutions, memory, and other data will get ignored, so you don't need to worry about losing any of your custom data. The same goes for your .env file with all of your API keys and settings.json.

> [!WARNING]  
> - If you update manually, beware: save your .env file with the API keys, and look for new dependencies in requirements.txt. 
> - If any changes are made to the requirements of the updated version, you have to execute this command inside the a0 conda env after activating it:
> ```bash
> pip install -r requirements.txt

# In-Depth Guide for Full Binaries Installation
- Agent Zero is a framework. It's made to be customized, edited, enhanced. Therefore you need to install the necessary components to run it when downloading its full binaries. This guide will help you to do so.
- The following step by step instructions can be followed along with a video for this tutorial on how to make Agent Zero work with its full development environment.

[![Video](res/setup/thumb_play.png)](https://youtu.be/8H7mFsvxKYQ)

## Reminders:
1. There's no need to install Python, Conda will manage that for you.
2. You don't necessarily need API keys: Agent Zero can run with local models. For this tutorial though, we will leave it to the default OpenAI API. A guide for downloading Ollama along with local models is available [here](#installing-and-using-ollama-local-models).
3. Visual Studio Code or any other code editor is not mandatory, but it makes it easier to navigate and edit files.
4. Git/GitHub is not mandatory, you can download the framework files through your browser. We will not be showing how to use Git in this tutorial.
5. Docker is not mandatory for the full binaries installation, since the framework will run on your machine connecting to the Docker container through the Web UI RFC functionality.
6. Running Agent Zero without Docker makes the process more complicated and it's thought for developers and contributors.

> [!IMPORTANT]  
> Linux instructions are provided as general instructions for any Linux distribution. If you're using a distribution other than Debian/Ubuntu, you may need to adjust the instructions accordingly.
>
> For Debian/Ubuntu, just follow the macOS instructions, as they are the same.

## 1. Install Conda (miniconda)
- Conda is a Python environment manager, it will help you keep your projects and installations separated. 
- It's a lightweight version of Anaconda that includes only conda, Python, the packages they depend on, and a small number of other useful packages, including pip, zlib and a few others.

1. Go to the download page of miniconda [here](https://docs.anaconda.com/miniconda/#miniconda-latest-installer-links). If the link does not work, just search the web for "miniconda download".
2. Based on your operating system, download the right installer of miniconda. For macOS select the version with "pkg" at the end.

=======
### Need updates from v0.7? 👉[How to update Agent Zero](#how-to-update-agent-zero)

## Windows, macOS and Linux Setup Guide

### Prerequisites

| Component | Minimum | Recommended |
|-----------|---------|-------------|
| RAM | 4GB | 8GB |
| Storage | 10GB | 10GB |
| CPU | 2 cores | 4 cores |
| Docker | Required | Required |
| Internet | Optional* | Required |

Note*: Offline operation requires prompt adjustments

1. **Install Docker Desktop:** 
- Docker Desktop provides the runtime environment for Agent Zero, ensuring consistent behavior and security across platforms
- The entire framework runs within a Docker container, providing isolation and easy deployment
- Available as a user-friendly GUI application for all major operating systems

1.1. Go to the download page of Docker Desktop [here](https://www.docker.com/products/docker-desktop/). If the link does not work, just search the web for "docker desktop download".

1.2. Download the version for your operating system. For Windows users, the Intel/AMD version is the main download button.

<img src="res/setup/image-8.png" alt="docker download" width="200"/>
<br><br>

> [!NOTE]
> **Linux Users:** You can install either Docker Desktop or docker-ce (Community Edition). 
> For Docker Desktop, follow the instructions for your specific Linux distribution [here](https://docs.docker.com/desktop/install/linux-install/). 
> For docker-ce, follow the instructions [here](https://docs.docker.com/engine/install/).
>
> If you're using docker-ce, you'll need to add your user to the `docker` group:
> ```bash
> sudo usermod -aG docker $USER
> ```
> Log out and back in, then run:
> ```bash
> docker login
> ```

1.3. Run the installer with default settings. On macOS, drag and drop the application to your Applications folder.

<img src="res/setup/image-9.png" alt="docker install" width="300"/>
<img src="res/setup/image-10.png" alt="docker install" width="300"/>

<img src="res/setup/image-12.png" alt="docker install" width="300"/>
<br><br>

1.4. Once installed, launch Docker Desktop: 

<img src="res/setup/image-11.png" alt="docker installed" height="100"/>
<img src="res/setup/image-13.png" alt="docker installed" height="100"/>
<br><br>

1.5. Create a Docker Hub account when prompted and sign in. This is required to pull the Agent Zero container image.

> [!IMPORTANT]  
> **macOS Configuration:** In Docker Desktop's preferences (Docker menu) → Settings → 
> Advanced, enable "Allow the default Docker socket to be used (requires password)."

![docker socket macOS](res/setup/macsocket.png)

2. **Run Agent Zero:**

2.1. Pull the Agent Zero Docker image:
- Search for `frdel/agent-zero-run` in Docker Desktop
- Click the `Pull` button
- The image will be downloaded to your machine in a few minutes

![docker pull](res/setup/1-docker-image-search.png)

> [!TIP]
> Alternatively, run the following command in your terminal:
>
> ```bash
> docker pull frdel/agent-zero-run
> ```

2.2. Create a data directory for persistence:
- Choose or create a directory on your machine where you want to store Agent Zero's data
- This can be any location you prefer (e.g., `C:/agent-zero-data` or `/home/user/agent-zero-data`)
- This directory will contain all your Agent Zero files, like the legacy root folder structure:
  - `/memory` - Agent's memory and learned information
  - `/knowledge` - Knowledge base
  - `/instruments` - Instruments and functions
  - `/prompts` - Prompt files
  - `/work_dir` - Working directory
  - `.env` - Your API keys
  - `settings.json` - Your Agent Zero settings

> [!TIP]
> Choose a location that's easy to access and backup. All your Agent Zero data 
> will be directly accessible in this directory.

2.3. Run the container:
- In Docker Desktop, go back to the "Images" tab
- Click the `Run` button next to the `frdel/agent-zero-run` image
- Open the "Optional settings" menu
- Set the port to `0` in the second "Host port" field (for automatic port assignment)
- Under "Volumes", configure:
  - Host path: Your chosen directory (e.g., `C:\agent-zero-data`)
  - Container path: `/a0`

![docker port mapping](res/setup/3-docker-port-mapping.png)

- Click the `Run` button in the "Images" tab.
- The container will start and show in the "Containers" tab

![docker containers](res/setup/4-docker-container-started.png)

> [!TIP]
> Alternatively, run the following command in your terminal:
> ```bash
> docker run -p $PORT:80 -v /path/to/your/data:/a0 frdel/agent-zero-run
> ```
> - Replace `$PORT` with the port you want to use (e.g., `50080`)
> - Replace `/path/to/your/data` with your chosen directory path

2.4. Access the Web UI:
- The framework will take a few seconds to initialize and the Docker logs will look like the image below.
- Find the mapped port in Docker Desktop (shown as `<PORT>:80`) or click the port right under the container ID as shown in the image below

![docker logs](res/setup/5-docker-click-to-open.png)

- Open `http://localhost:<PORT>` in your browser
- The Web UI will open. Agent Zero is ready for configuration!

![docker ui](res/setup/6-docker-a0-running.png)

> [!TIP]
> You can also access the Web UI by clicking the ports right under the container ID in Docker Desktop.

> [!NOTE]
> After starting the container, you'll find all Agent Zero files in your chosen 
> directory. You can access and edit these files directly on your machine, and 
> the changes will be immediately reflected in the running container.

3. Configure Agent Zero
- Refer to the following sections for a full guide on how to configure Agent Zero.

## Settings Configuration
Agent Zero provides a comprehensive settings interface to customize various aspects of its functionality. Access the settings by clicking the "Settings"button with a gear icon in the sidebar.

### Agent Configuration
- **Prompts Subdirectory:** Choose the subdirectory within `/prompts` for agent behavior customization. The 'default' directory contains the standard prompts.
- **Memory Subdirectory:** Select the subdirectory for agent memory storage, allowing separation between different instances.
- **Knowledge Subdirectory:** Specify the location of custom knowledge files to enhance the agent's understanding.

![settings](res/setup/settings/1-agentConfig.png)

### Chat Model Settings
- **Provider:** Select the chat model provider (e.g., Ollama)
- **Model Name:** Choose the specific model (e.g., llama3.2)
- **Temperature:** Adjust response randomness (0 for deterministic, higher values for more creative responses)
- **Context Length:** Set the maximum token limit for context window
- **Context Window Space:** Configure how much of the context window is dedicated to chat history

![chat model settings](res/setup/settings/2-chat-model.png)

### Utility Model Configuration
- **Provider & Model:** Select a smaller, faster model for utility tasks like memory organization and summarization
- **Temperature:** Adjust the determinism of utility responses

### Embedding Model Settings
- **Provider:** Choose the embedding model provider (e.g., OpenAI)
- **Model Name:** Select the specific embedding model (e.g., text-embedding-3-small)

### Speech to Text Options
- **Model Size:** Choose the speech recognition model size
- **Language Code:** Set the primary language for voice recognition
- **Silence Settings:** Configure silence threshold, duration, and timeout parameters for voice input

### API Keys
- Configure API keys for various service providers directly within the Web UI
- Click `Save` to confirm your settings

### Authentication
- **UI Login:** Set username for web interface access
- **UI Password:** Configure password for web interface security
- **Root Password:** Manage Docker container root password for SSH access

![settings](res/setup/settings/3-auth.png)

### Development Settings
- **RFC Parameters (local instances only):** configure URLs and ports for remote function calls between instances
- **RFC Password:** Configure password for remote function calls
Learn more about Remote Function Calls and their purpose [here](#7-configure-agent-zero-rfc).

> [!IMPORTANT]
> Always keep your API keys and passwords secure.

# Choosing Your LLMs
The Settings page is the control center for selecting the Large Language Models (LLMs) that power Agent Zero.  You can choose different LLMs for different roles:

| LLM Role | Description |
| --- | --- |
| `chat_llm` | This is the primary LLM used for conversations and generating responses. |
| `utility_llm` | This LLM handles internal tasks like summarizing messages, managing memory, and processing internal prompts.  Using a smaller, less expensive model here can improve efficiency. |
| `embedding_llm` | This LLM is responsible for generating embeddings used for memory retrieval and knowledge base lookups. Changing the `embedding_llm` will re-index all of A0's memory. |

**How to Change:**
1. Open Settings page in the Web UI.
2. Choose the provider for the LLM for each role (Chat model, Utility model, Embedding model) and write the model name.
3. Click "Save" to apply the changes.

## Important Considerations

> [!CAUTION]
> Changing the `embedding_llm` will re-index all the memory and knowledge, and 
> requires clearing the `memory` folder to avoid errors, as the embeddings can't be 
> mixed in the vector database. Note that this will DELETE ALL of Agent Zero's memory.

## Installing and Using Ollama (Local Models)
If you're interested in Ollama, which is a powerful tool that allows you to run various large language models locally, here's how to install and use it:

#### First step: installation
**On Windows:**

Download Ollama from the official website and install it on your machine.

<button>[Download Ollama Setup](https://ollama.com/download/OllamaSetup.exe)</button>

**On macOS:**
```
brew install ollama
```
Otherwise choose macOS installer from the [official website](https://ollama.com/).

**On Linux:**
```bash
curl -fsSL https://ollama.com/install.sh | sh
```

**Finding Model Names:**
Visit the [Ollama model library](https://ollama.com/library) for a list of available models and their corresponding names.  The format is usually `provider/model-name` (or just `model-name` in some cases).

#### Second step: pulling the model
**On Windows, macOS, and Linux:**
```
ollama pull <model-name>
```

1. Replace `<model-name>` with the name of the model you want to use.  For example, to pull the Mistral Large model, you would use the command `ollama pull mistral-large`.

2. A CLI message should confirm the model download on your system

#### Selecting your model within Agent Zero
1. Once you've downloaded your model(s), you must select it in the Settings page of the GUI. 

2. Within the Chat model, Utility model, or Embedding model section, choose Ollama as provider.

3. Write your model code as expected by Ollama, in the format `llama3.2` or `qwen2.5:7b`

4. Click `Save` to confirm your settings.

![ollama](res/setup/settings/4-local-models.png)

#### Managing your downloaded models
Once you've downloaded some models, you might want to check which ones you have available or remove any you no longer need.

- **Listing downloaded models:** 
  To see a list of all the models you've downloaded, use the command:
  ```
  ollama list
  ```
- **Removing a model:**
  If you need to remove a downloaded model, you can use the `ollama rm` command followed by the model name:
  ```
  ollama rm <model-name>
  ```


- Experiment with different model combinations to find the balance of performance and cost that best suits your needs. E.g., faster and lower latency LLMs will help, and you can also use `faiss_gpu` instead of `faiss_cpu` for the memory.

## Using Agent Zero on your mobile device
Agent Zero's Web UI is accessible from any device on your network through the Docker container:

1. The Docker container automatically exposes the Web UI on all network interfaces
2. Find the mapped port in Docker Desktop:
   - Look under the container name (usually in the format `<PORT>:80`)
   - For example, if you see `32771:80`, your port is `32771`
3. Access the Web UI from any device using:
   - Local access: `http://localhost:<PORT>`
   - Network access: `http://<YOUR_COMPUTER_IP>:<PORT>`

> [!TIP]
> - Your computer's IP address is usually in the format `192.168.x.x` or `10.0.x.x`
> - You can find your external IP address by running `ipconfig` (Windows) or `ifconfig` (Linux/Mac)
> - The port is automatically assigned by Docker unless you specify one

> [!NOTE]
> If you're running Agent Zero directly on your system (legacy approach) instead of 
> using Docker, you'll need to configure the host manually in `run_ui.py` to run on all interfaces using `host="0.0.0.0"`.

For developers or users who need to run Agent Zero directly on their system,see the [In-Depth Guide for Full Binaries Installation](#in-depth-guide-for-full-binaries-installation).

# How to update Agent Zero

1. **If you come from the previous version of Agent Zero (pre-0.7.1):**
- Your data is safely stored across various directories and files inside the Agent Zero folder.
- To update to the new Docker runtime version, you need to save the following files and directories:
  - `/memory` - Agent's memory
  - `/knowledge` - Custom knowledge base
  - `/instruments` - Custom instruments and functions
  - `/prompts` - Custom prompts files (if any has been created)
  - `/work_dir` - Working directory
  - `.env` - Your API keys
  - `/tmp/settings.json` - Your Agent Zero settings
- Once you have saved these files and directories, you can proceed with the Docker runtime [installation instructions above](#windows-macos-and-linux-setup-guide) setup guide.
- Reach for the folder where you saved your data and copy it to the new Agent Zero folder set during the installation process.
- Agent Zero will automatically detect your saved data and use it across memory, knowledge, instruments, prompts and settings.

> [!IMPORTANT]
> Make sure to use the same embedding model you were using before, otherwise 
> you will have to re-index all of Agent Zero's memory, therefore deleting all 
> your custom knowledge and memory.
>
> If you have issues loading your settings, you can try to delete the `/tmp/settings.json` 
> file and let Agent Zero generate a new one.

2. **Update Process (Docker Desktop)**
- Go to Docker Desktop and stop the container from the "Containers" tab
- Right-click and select "Remove" to remove the container
- Go to "Images" tab and remove the `frdel/agent-zero-run` image or click the three dots to pull the difference and update the Docker image.

![docker delete image](res/setup/docker-delete-image-1.png)

- Search and pull the new image if you chose to remove it
- Run the new container with the same volume settings as the old one

> [!IMPORTANT]
> Make sure to use the same volume mount path when running the new
> container to preserve your data. The exact path depends on where you stored
> your Agent Zero data directory (the chosen directory on your machine).

> [!TIP]
> Alternatively, run the following commands in your terminal:
>
> ```bash
> # Stop the current container
> docker stop agent-zero
>
> # Remove the container (data is safe in the folder)
> docker rm agent-zero
>
> # Remove the old image
> docker rmi frdel/agent-zero-run
>
> # Pull the latest image
> docker pull frdel/agent-zero-run
>
> # Run new container with the same volume mount
> docker run -p $PORT:80 -v /path/to/your/data:/a0 frdel/agent-zero-run
> ```

3. **Full Binaries**
- Using Git/GitHub: Pull the latest version of the Agent Zero repository. 
- The custom knowledge, solutions, memory, and other data will get ignored, so you don't need to worry about losing any of your custom data. The same goes for your .env file with all of your API keys and settings.json.

> [!WARNING]  
> - If you update manually, beware: save your .env file with the API keys, and look for new dependencies in requirements.txt. 
> - If any changes are made to the requirements of the updated version, you have to execute this command inside the a0 conda env after activating it:
> ```bash
> pip install -r requirements.txt

# In-Depth Guide for Full Binaries Installation
- Agent Zero is a framework. It's made to be customized, edited, enhanced. Therefore you need to install the necessary components to run it when downloading its full binaries. This guide will help you to do so.
- The following step by step instructions can be followed along with a video for this tutorial on how to make Agent Zero work with its full development environment.

[![Video](res/setup/thumb_play.png)](https://youtu.be/8H7mFsvxKYQ)

## Reminders:
1. There's no need to install Python, Conda will manage that for you.
2. You don't necessarily need API keys: Agent Zero can run with local models. For this tutorial though, we will leave it to the default OpenAI API. A guide for downloading Ollama along with local models is available [here](#installing-and-using-ollama-local-models).
3. Visual Studio Code or any other code editor is not mandatory, but it makes it easier to navigate and edit files.
4. Git/GitHub is not mandatory, you can download the framework files through your browser. We will not be showing how to use Git in this tutorial.
5. Docker is not mandatory for the full binaries installation, since the framework will run on your machine connecting to the Docker container through the Web UI RFC functionality.
6. Running Agent Zero without Docker makes the process more complicated and it's thought for developers and contributors.

> [!IMPORTANT]  
> Linux instructions are provided as general instructions for any Linux distribution. If you're using a distribution other than Debian/Ubuntu, you may need to adjust the instructions accordingly.
>
> For Debian/Ubuntu, just follow the macOS instructions, as they are the same.

## 1. Install Conda (miniconda)
- Conda is a Python environment manager, it will help you keep your projects and installations separated. 
- It's a lightweight version of Anaconda that includes only conda, Python, the packages they depend on, and a small number of other useful packages, including pip, zlib and a few others.

1. Go to the download page of miniconda [here](https://docs.anaconda.com/miniconda/#miniconda-latest-installer-links). If the link does not work, just search the web for "miniconda download".
2. Based on your operating system, download the right installer of miniconda. For macOS select the version with "pkg" at the end.

>>>>>>> a812f840
<img src="res/setup/image-1.png" alt="miniconda download win" width="500"/>
<img src="res/setup/image-5.png" alt="miniconda download macos" width="500"/>
<br><br>

3. Run the installer and go through the installation process, here you can leave everything to default and just click Next, Next... The same goes for macOS with the "pkg" graphical installer.

<img src="res/setup/image.png" alt="miniconda install" width="200"/>
<img src="res/setup/image-2.png" alt="miniconda install" width="200"/>
<img src="res/setup/image-3.png" alt="miniconda install" width="200"/>
<img src="res/setup/image-4.png" alt="miniconda install" width="200"/>
<br><br>
<<<<<<< HEAD

4. After the installation is complete, you should have "Anaconda Powershell Prompt" installed on your Windows machine. On macOS, when you open the Terminal application in your Applications folder and type "conda --version", you should see the version installed.

=======

4. After the installation is complete, you should have "Anaconda Powershell Prompt" installed on your Windows machine. On macOS, when you open the Terminal application in your Applications folder and type "conda --version", you should see the version installed.

>>>>>>> a812f840
<img src="res/setup/image-6.png" alt="miniconda installed" height="100"/>
<img src="res/setup/image-7.png" alt="miniconda installed" height="100"/>
<br><br>


## 2. Download Agent Zero
- You can clone the Agent Zero repository (https://github.com/frdel/agent-zero) from GitHub if you know how to use Git. In this tutorial I will just show how to download the files.

1. Go to the Agent Zero releases [here](https://github.com/frdel/agent-zero/releases).
2. The latest release is on the top of the list, click the "Source Code (zip)" button under "Assets" to download it.

<img src="res/setup/image-14-u.png" alt="agent zero download" width="500"/>
<br><br>

3. Extract the downloaded archive where you want to have it. I will extract them to "agent-zero" folder on my Desktop - "C:\Users\frdel\Desktop\agent-zero" on Windows and "/Users/frdel/Desktop/agent-zero" on macOS.

## 3. Set up Conda environment
- Now that we have the project files and Conda, we can create **virtual Python environment** for this project, activate it and install requirements.

1. Open your **"Anaconda Powershell Prompt"** application on windows or **"Terminal"** application on macOS.
2. In the terminal, navigate to your Agent Zero folder using **"cd"** command. Replace the path with your actual Agent Zero folder path.
~~~
cd C:\Users\frdel\Desktop\agent-zero
~~~
You should see your folder has changed on the next terminal line.

<img src="res/setup/image-15.png" alt="agent zero cd" height="100"/>
<img src="res/setup/image-16.png" alt="agent zero cd" height="100"/>
<br><br>

3. Create Conda environment using command **"conda create"**. After **"-n"** is your environment name, you can choose your own, i will use **"a0"** - short for Agent Zero. After **"python"** is the Python version that Conda will install for you into this environment, right now, 3.12 works fine. **-y** skips confirmations.
~~~
conda create -n a0 python=3.12 -y
~~~

4. Once done, activate the new environment for this terminal window by another command:
~~~
conda activate a0
~~~
And you should see that the **(base)** on the left has changed to **(a0)**. This means that this terminal now uses the new **a0** virtual environment and all packages will be installed into this environment.

<img src="res/setup/image-17.png" alt="conda env" height="200"/>
<img src="res/setup/image-18.png" alt="conda env" height="200"/>
<br><br>

> [!IMPORTANT]  
> If you open a new terminal window, you will need to activate the environment with 
> "conda activate a0" again for that window.

5. Install requirements using **"pip"**. Pip is a Python package manager. We can install all required packages from requirements.txt file using command:
~~~
pip install -r requirements.txt
~~~
This might take some time. If you get any errors regarding version conflicts and compatibility, double check that your environment is activated and that you created that environment with the correct Python version.

<img src="res/setup/image-19.png" alt="conda reqs" height="200"/>
<<<<<<< HEAD
<br><br>

## 4. Install Docker (Docker Desktop application)
Simply put, Docker is a way of running virtual computers on your machine. These are lightweight, disposable and isolated from your operating system, so it is a way to sandbox Agent Zero.
- Agent Zero only connects to the Docker container when it needs to execute code and commands. The frameworks itself runs on your machine.
- Docker has a desktop application with GUI for all major operating system, which is the recommended way to install it.

1. Go to the download page of Docker Desktop [here](https://www.docker.com/products/docker-desktop/). If the link does not work, just search the web for "docker desktop download".
2. Download the version for your operating system. Don't be tricked by the seemingly missing windows intel/amd version, it's the button itself, not in the dropdown menu.

<img src="res/setup/image-8.png" alt="docker download" width="200"/>
<br><br>

3. Run the installer and go through the installation process. It should be even shorter than Conda installation, you can leave everything to default. On macOS, the installer is a "dmg" image, so just drag and drop the application to your Applications folder like always.

<img src="res/setup/image-9.png" alt="docker install" width="300"/>
<img src="res/setup/image-10.png" alt="docker install" width="300"/>

<img src="res/setup/image-12.png" alt="docker install" width="300"/>
<br><br>


4. Once installed, you should see Docker Desktop application on your Windows/Mac machine. 

<img src="res/setup/image-11.png" alt="docker installed" height="100"/>
<img src="res/setup/image-13.png" alt="docker installed" height="100"/>
<br><br>

=======
<br><br>

## 4. Install Docker (Docker Desktop application)
Simply put, Docker is a way of running virtual computers on your machine. These are lightweight, disposable and isolated from your operating system, so it is a way to sandbox Agent Zero.
- Agent Zero only connects to the Docker container when it needs to execute code and commands. The frameworks itself runs on your machine.
- Docker has a desktop application with GUI for all major operating system, which is the recommended way to install it.

1. Go to the download page of Docker Desktop [here](https://www.docker.com/products/docker-desktop/). If the link does not work, just search the web for "docker desktop download".
2. Download the version for your operating system. Don't be tricked by the seemingly missing windows intel/amd version, it's the button itself, not in the dropdown menu.

<img src="res/setup/image-8.png" alt="docker download" width="200"/>
<br><br>

3. Run the installer and go through the installation process. It should be even shorter than Conda installation, you can leave everything to default. On macOS, the installer is a "dmg" image, so just drag and drop the application to your Applications folder like always.

<img src="res/setup/image-9.png" alt="docker install" width="300"/>
<img src="res/setup/image-10.png" alt="docker install" width="300"/>

<img src="res/setup/image-12.png" alt="docker install" width="300"/>
<br><br>


4. Once installed, you should see Docker Desktop application on your Windows/Mac machine. 

<img src="res/setup/image-11.png" alt="docker installed" height="100"/>
<img src="res/setup/image-13.png" alt="docker installed" height="100"/>
<br><br>

>>>>>>> a812f840
5. Create account in the application.
- It's required to be signed in to the Docker Hub, so create a free account in the Docker Desktop application, you will be prompted when the application first runs.

> [!IMPORTANT]  
> **Important macOS-only Docker Configuration:** In Docker Desktop's preferences 
> (Docker menu) go to Settings, navigate to "Advanced" and check "Allow the default 
> Docker socket to be used (requires password)."  This allows Agent Zero to 
> communicate with the Docker daemon.

![docker socket macOS](res/setup/macsocket.png)

> [!NOTE]
> **Linux Users:** You can install both Docker Desktop or docker-ce (Community Edition). 
> For Docker Desktop, follow the instructions for your specific Linux distribution [here](https://docs.docker.com/desktop/install/linux-install/). 
> For docker-ce, follow the instructions [here](https://docs.docker.com/engine/install/).
>
> If you're using docker-ce, you will need to add your user to the `docker` group to be able to run docker commands without sudo. You can do this by running the following command in your terminal: `sudo usermod -aG docker $USER`. Then log out and log back in for the changes to take effect.
>
> Login in the Docker CLI with `docker login` and provide your Docker Hub credentials.

6. Pull the Docker image
- Agent Zero needs a Docker image to be pulled from the Docker Hub to be run, even when using the full binaries.
You can refer to the [installation instructions above](#windows-macos-and-linux-setup-guide) to run the Docker container and then resume from the next step. There are two differences:
  - You need to map two ports instead of one:
    - 55022 in the first field to run the Remote Function Call SSH
    - 0 in the second field to run the Web UI in automatic port assignment
  - You need to map the `/a0` volume to the location of your local Agent Zero folder.
- Run the Docker container following the instructions.

## 5. Run the local Agent Zero instance
Run the Agent Zero with Web UI:
~~~
python run_ui.py
~~~

<img src="res/setup/image-21.png" alt="run ui" height="110"/>
<br><br>

- Open the URL shown in terminal in your web browser. You should see the Agent Zero interface.

## 6. Configure Agent Zero
Now we can configure Agent Zero - select models, settings, API Keys etc. Refer to the [Usage](usage.md#agent-configuration) guide for a full guide on how to configure Agent Zero.
<<<<<<< HEAD

## 7. Configure Agent Zero RFC
Agent Zero needs to be configured further to redirect some functions to the Docker container. This is crucial for development as A0 needs to run in a standardized environment to support all features.
1. Go in "Settings" page in the Web UI of your local instance and go in the "Development" section.
2. Set "RFC Destination URL" to `http://localhost`
3. Set the two ports (HTTP and SSH) to the ones used when creating the Docker container
4. Click "Save"

![rfc local settings](res/setup/9-rfc-devpage-on-local-sbs-1.png)

5. Go in "Settings" page in the Web UI of your Docker instance and go in the "Development" section.

![rfc docker settings](res/setup/9-rfc-devpage-on-docker-instance-1.png)

6. This time the page has only the password field, set it to the same password you used when creating the Docker container.
7. Click "Save"
8. Use the Development environment
9. Now you have the full development environment to work on Agent Zero.

=======

## 7. Configure Agent Zero RFC
Agent Zero needs to be configured further to redirect some functions to the Docker container. This is crucial for development as A0 needs to run in a standardized environment to support all features.
1. Go in "Settings" page in the Web UI of your local instance and go in the "Development" section.
2. Set "RFC Destination URL" to `http://localhost`
3. Set the two ports (HTTP and SSH) to the ones used when creating the Docker container
4. Click "Save"

![rfc local settings](res/setup/9-rfc-devpage-on-local-sbs-1.png)

5. Go in "Settings" page in the Web UI of your Docker instance and go in the "Development" section.

![rfc docker settings](res/setup/9-rfc-devpage-on-docker-instance-1.png)

6. This time the page has only the password field, set it to the same password you used when creating the Docker container.
7. Click "Save"
8. Use the Development environment
9. Now you have the full development environment to work on Agent Zero.

>>>>>>> a812f840
<img src="res/setup/image-22-1.png" alt="run ui" width="400"/>
<img src="res/setup/image-23-1.png" alt="run ui" width="400"/>
<br><br>

      
### Conclusion
After following the instructions for your specific operating system, you should have Agent Zero successfully installed and running. You can now start exploring the framework's capabilities and experimenting with creating your own intelligent agents. 
<<<<<<< HEAD

If you encounter any issues during the installation process, please consult the [Troubleshooting section](troubleshooting.md) of this documentation or refer to the Agent Zero [Skool](https://www.skool.com/agent-zero) or [Discord](https://discord.gg/Z2tun2N3) community for assistance.

## Installing and Using Ollama (Local Models)
If you're interested in Ollama, which is a powerful tool that allows you to run various large language models locally, here's how to install and use it:

#### First step: installation
**On Windows:**

Download Ollama from the official website and install it on your machine.

<button>[Download Ollama Setup](https://ollama.com/download/OllamaSetup.exe)</button>

**On macOS:**
```
brew install ollama
```
Otherwise choose macOS installer from the [official website](https://ollama.com/).

**On Linux:**
```bash
curl -fsSL https://ollama.com/install.sh | sh
```

**Finding Model Names:**
Visit the [Ollama model library](https://ollama.com/library) for a list of available models and their corresponding names.  The format is usually `provider/model-name` (or just `model-name` in some cases).

#### Second step: pulling the model
**On Windows, macOS, and Linux:**
```
ollama pull <model-name>
```

Replace `<model-name>` with the name of the model you want to use.  For example, to pull the Mistral Large model, you would use the command `ollama pull mistral-large`.

#### Managing your downloaded models
Once you've downloaded some models, you might want to check which ones you have available or remove any you no longer need.

- **Listing downloaded models:** 
  To see a list of all the models you've downloaded, use the command:
  ```
  ollama list
  ```
- **Removing a model:**
  If you need to remove a downloaded model, you can use the `ollama rm` command followed by the model name:
  ```
  ollama rm <model-name>
  ```
=======

If you encounter any issues during the installation process, please consult the [Troubleshooting section](troubleshooting.md) of this documentation or refer to the Agent Zero [Skool](https://www.skool.com/agent-zero) or [Discord](https://discord.gg/Z2tun2N3) community for assistance.
>>>>>>> a812f840
<|MERGE_RESOLUTION|>--- conflicted
+++ resolved
@@ -4,10 +4,21 @@
 
 The following user guide provides instructions for installing and running Agent Zero using Docker, which is the primary runtime environment for the framework. For developers and contributors, we also provide instructions for setting up the [full development environment](#in-depth-guide-for-full-binaries-installation).
 
-<<<<<<< HEAD
-### Maybe you're looking for this? 👉[How to update Agent Zero](#how-to-update-agent-zero)
+### Need updates from v0.7? 👉[How to update Agent Zero](#how-to-update-agent-zero)
 
 ## Windows, macOS and Linux Setup Guide
+
+### Prerequisites
+
+| Component | Minimum | Recommended |
+|-----------|---------|-------------|
+| RAM | 4GB | 8GB |
+| Storage | 10GB | 10GB |
+| CPU | 2 cores | 4 cores |
+| Docker | Required | Required |
+| Internet | Optional* | Required |
+
+Note*: Offline operation requires prompt adjustments
 
 1. **Install Docker Desktop:** 
 - Docker Desktop provides the runtime environment for Agent Zero, ensuring consistent behavior and security across platforms
@@ -168,7 +179,8 @@
 - **Silence Settings:** Configure silence threshold, duration, and timeout parameters for voice input
 
 ### API Keys
-- Configure API keys for various service providers
+- Configure API keys for various service providers directly within the Web UI
+- Click `Save` to confirm your settings
 
 ### Authentication
 - **UI Login:** Set username for web interface access
@@ -196,7 +208,7 @@
 
 **How to Change:**
 1. Open Settings page in the Web UI.
-2. Change the LLM for each role (Chat model, Utility model, Embedding model).
+2. Choose the provider for the LLM for each role (Chat model, Utility model, Embedding model) and write the model name.
 3. Click "Save" to apply the changes.
 
 ## Important Considerations
@@ -205,6 +217,66 @@
 > Changing the `embedding_llm` will re-index all the memory and knowledge, and 
 > requires clearing the `memory` folder to avoid errors, as the embeddings can't be 
 > mixed in the vector database. Note that this will DELETE ALL of Agent Zero's memory.
+
+## Installing and Using Ollama (Local Models)
+If you're interested in Ollama, which is a powerful tool that allows you to run various large language models locally, here's how to install and use it:
+
+#### First step: installation
+**On Windows:**
+
+Download Ollama from the official website and install it on your machine.
+
+<button>[Download Ollama Setup](https://ollama.com/download/OllamaSetup.exe)</button>
+
+**On macOS:**
+```
+brew install ollama
+```
+Otherwise choose macOS installer from the [official website](https://ollama.com/).
+
+**On Linux:**
+```bash
+curl -fsSL https://ollama.com/install.sh | sh
+```
+
+**Finding Model Names:**
+Visit the [Ollama model library](https://ollama.com/library) for a list of available models and their corresponding names.  The format is usually `provider/model-name` (or just `model-name` in some cases).
+
+#### Second step: pulling the model
+**On Windows, macOS, and Linux:**
+```
+ollama pull <model-name>
+```
+
+1. Replace `<model-name>` with the name of the model you want to use.  For example, to pull the Mistral Large model, you would use the command `ollama pull mistral-large`.
+
+2. A CLI message should confirm the model download on your system
+
+#### Selecting your model within Agent Zero
+1. Once you've downloaded your model(s), you must select it in the Settings page of the GUI. 
+
+2. Within the Chat model, Utility model, or Embedding model section, choose Ollama as provider.
+
+3. Write your model code as expected by Ollama, in the format `llama3.2` or `qwen2.5:7b`
+
+4. Click `Save` to confirm your settings.
+
+![ollama](res/setup/settings/4-local-models.png)
+
+#### Managing your downloaded models
+Once you've downloaded some models, you might want to check which ones you have available or remove any you no longer need.
+
+- **Listing downloaded models:** 
+  To see a list of all the models you've downloaded, use the command:
+  ```
+  ollama list
+  ```
+- **Removing a model:**
+  If you need to remove a downloaded model, you can use the `ollama rm` command followed by the model name:
+  ```
+  ollama rm <model-name>
+  ```
+
 
 - Experiment with different model combinations to find the balance of performance and cost that best suits your needs. E.g., faster and lower latency LLMs will help, and you can also use `faiss_gpu` instead of `faiss_cpu` for the memory.
 
@@ -230,7 +302,7 @@
 
 For developers or users who need to run Agent Zero directly on their system,see the [In-Depth Guide for Full Binaries Installation](#in-depth-guide-for-full-binaries-installation).
 
-### How to update Agent Zero
+# How to update Agent Zero
 
 1. **If you come from the previous version of Agent Zero (pre-0.7.1):**
 - Your data is safely stored across various directories and files inside the Agent Zero folder.
@@ -250,19 +322,18 @@
 > Make sure to use the same embedding model you were using before, otherwise 
 > you will have to re-index all of Agent Zero's memory, therefore deleting all 
 > your custom knowledge and memory.
-
-> [!NOTE]
+>
 > If you have issues loading your settings, you can try to delete the `/tmp/settings.json` 
 > file and let Agent Zero generate a new one.
 
 2. **Update Process (Docker Desktop)**
 - Go to Docker Desktop and stop the container from the "Containers" tab
 - Right-click and select "Remove" to remove the container
-- Go to "Images" tab and remove the `frdel/agent-zero-run` image
+- Go to "Images" tab and remove the `frdel/agent-zero-run` image or click the three dots to pull the difference and update the Docker image.
 
 ![docker delete image](res/setup/docker-delete-image-1.png)
 
-- Search and pull the new image
+- Search and pull the new image if you chose to remove it
 - Run the new container with the same volume settings as the old one
 
 > [!IMPORTANT]
@@ -291,7 +362,8 @@
 > ```
 
 3. **Full Binaries**
-- Using Git/GitHub: Pull the latest version of the Agent Zero repository with. The custom knowledge, solutions, memory, and other data will get ignored, so you don't need to worry about losing any of your custom data. The same goes for your .env file with all of your API keys and settings.json.
+- Using Git/GitHub: Pull the latest version of the Agent Zero repository. 
+- The custom knowledge, solutions, memory, and other data will get ignored, so you don't need to worry about losing any of your custom data. The same goes for your .env file with all of your API keys and settings.json.
 
 > [!WARNING]  
 > - If you update manually, beware: save your .env file with the API keys, and look for new dependencies in requirements.txt. 
@@ -325,401 +397,6 @@
 1. Go to the download page of miniconda [here](https://docs.anaconda.com/miniconda/#miniconda-latest-installer-links). If the link does not work, just search the web for "miniconda download".
 2. Based on your operating system, download the right installer of miniconda. For macOS select the version with "pkg" at the end.
 
-=======
-### Need updates from v0.7? 👉[How to update Agent Zero](#how-to-update-agent-zero)
-
-## Windows, macOS and Linux Setup Guide
-
-### Prerequisites
-
-| Component | Minimum | Recommended |
-|-----------|---------|-------------|
-| RAM | 4GB | 8GB |
-| Storage | 10GB | 10GB |
-| CPU | 2 cores | 4 cores |
-| Docker | Required | Required |
-| Internet | Optional* | Required |
-
-Note*: Offline operation requires prompt adjustments
-
-1. **Install Docker Desktop:** 
-- Docker Desktop provides the runtime environment for Agent Zero, ensuring consistent behavior and security across platforms
-- The entire framework runs within a Docker container, providing isolation and easy deployment
-- Available as a user-friendly GUI application for all major operating systems
-
-1.1. Go to the download page of Docker Desktop [here](https://www.docker.com/products/docker-desktop/). If the link does not work, just search the web for "docker desktop download".
-
-1.2. Download the version for your operating system. For Windows users, the Intel/AMD version is the main download button.
-
-<img src="res/setup/image-8.png" alt="docker download" width="200"/>
-<br><br>
-
-> [!NOTE]
-> **Linux Users:** You can install either Docker Desktop or docker-ce (Community Edition). 
-> For Docker Desktop, follow the instructions for your specific Linux distribution [here](https://docs.docker.com/desktop/install/linux-install/). 
-> For docker-ce, follow the instructions [here](https://docs.docker.com/engine/install/).
->
-> If you're using docker-ce, you'll need to add your user to the `docker` group:
-> ```bash
-> sudo usermod -aG docker $USER
-> ```
-> Log out and back in, then run:
-> ```bash
-> docker login
-> ```
-
-1.3. Run the installer with default settings. On macOS, drag and drop the application to your Applications folder.
-
-<img src="res/setup/image-9.png" alt="docker install" width="300"/>
-<img src="res/setup/image-10.png" alt="docker install" width="300"/>
-
-<img src="res/setup/image-12.png" alt="docker install" width="300"/>
-<br><br>
-
-1.4. Once installed, launch Docker Desktop: 
-
-<img src="res/setup/image-11.png" alt="docker installed" height="100"/>
-<img src="res/setup/image-13.png" alt="docker installed" height="100"/>
-<br><br>
-
-1.5. Create a Docker Hub account when prompted and sign in. This is required to pull the Agent Zero container image.
-
-> [!IMPORTANT]  
-> **macOS Configuration:** In Docker Desktop's preferences (Docker menu) → Settings → 
-> Advanced, enable "Allow the default Docker socket to be used (requires password)."
-
-![docker socket macOS](res/setup/macsocket.png)
-
-2. **Run Agent Zero:**
-
-2.1. Pull the Agent Zero Docker image:
-- Search for `frdel/agent-zero-run` in Docker Desktop
-- Click the `Pull` button
-- The image will be downloaded to your machine in a few minutes
-
-![docker pull](res/setup/1-docker-image-search.png)
-
-> [!TIP]
-> Alternatively, run the following command in your terminal:
->
-> ```bash
-> docker pull frdel/agent-zero-run
-> ```
-
-2.2. Create a data directory for persistence:
-- Choose or create a directory on your machine where you want to store Agent Zero's data
-- This can be any location you prefer (e.g., `C:/agent-zero-data` or `/home/user/agent-zero-data`)
-- This directory will contain all your Agent Zero files, like the legacy root folder structure:
-  - `/memory` - Agent's memory and learned information
-  - `/knowledge` - Knowledge base
-  - `/instruments` - Instruments and functions
-  - `/prompts` - Prompt files
-  - `/work_dir` - Working directory
-  - `.env` - Your API keys
-  - `settings.json` - Your Agent Zero settings
-
-> [!TIP]
-> Choose a location that's easy to access and backup. All your Agent Zero data 
-> will be directly accessible in this directory.
-
-2.3. Run the container:
-- In Docker Desktop, go back to the "Images" tab
-- Click the `Run` button next to the `frdel/agent-zero-run` image
-- Open the "Optional settings" menu
-- Set the port to `0` in the second "Host port" field (for automatic port assignment)
-- Under "Volumes", configure:
-  - Host path: Your chosen directory (e.g., `C:\agent-zero-data`)
-  - Container path: `/a0`
-
-![docker port mapping](res/setup/3-docker-port-mapping.png)
-
-- Click the `Run` button in the "Images" tab.
-- The container will start and show in the "Containers" tab
-
-![docker containers](res/setup/4-docker-container-started.png)
-
-> [!TIP]
-> Alternatively, run the following command in your terminal:
-> ```bash
-> docker run -p $PORT:80 -v /path/to/your/data:/a0 frdel/agent-zero-run
-> ```
-> - Replace `$PORT` with the port you want to use (e.g., `50080`)
-> - Replace `/path/to/your/data` with your chosen directory path
-
-2.4. Access the Web UI:
-- The framework will take a few seconds to initialize and the Docker logs will look like the image below.
-- Find the mapped port in Docker Desktop (shown as `<PORT>:80`) or click the port right under the container ID as shown in the image below
-
-![docker logs](res/setup/5-docker-click-to-open.png)
-
-- Open `http://localhost:<PORT>` in your browser
-- The Web UI will open. Agent Zero is ready for configuration!
-
-![docker ui](res/setup/6-docker-a0-running.png)
-
-> [!TIP]
-> You can also access the Web UI by clicking the ports right under the container ID in Docker Desktop.
-
-> [!NOTE]
-> After starting the container, you'll find all Agent Zero files in your chosen 
-> directory. You can access and edit these files directly on your machine, and 
-> the changes will be immediately reflected in the running container.
-
-3. Configure Agent Zero
-- Refer to the following sections for a full guide on how to configure Agent Zero.
-
-## Settings Configuration
-Agent Zero provides a comprehensive settings interface to customize various aspects of its functionality. Access the settings by clicking the "Settings"button with a gear icon in the sidebar.
-
-### Agent Configuration
-- **Prompts Subdirectory:** Choose the subdirectory within `/prompts` for agent behavior customization. The 'default' directory contains the standard prompts.
-- **Memory Subdirectory:** Select the subdirectory for agent memory storage, allowing separation between different instances.
-- **Knowledge Subdirectory:** Specify the location of custom knowledge files to enhance the agent's understanding.
-
-![settings](res/setup/settings/1-agentConfig.png)
-
-### Chat Model Settings
-- **Provider:** Select the chat model provider (e.g., Ollama)
-- **Model Name:** Choose the specific model (e.g., llama3.2)
-- **Temperature:** Adjust response randomness (0 for deterministic, higher values for more creative responses)
-- **Context Length:** Set the maximum token limit for context window
-- **Context Window Space:** Configure how much of the context window is dedicated to chat history
-
-![chat model settings](res/setup/settings/2-chat-model.png)
-
-### Utility Model Configuration
-- **Provider & Model:** Select a smaller, faster model for utility tasks like memory organization and summarization
-- **Temperature:** Adjust the determinism of utility responses
-
-### Embedding Model Settings
-- **Provider:** Choose the embedding model provider (e.g., OpenAI)
-- **Model Name:** Select the specific embedding model (e.g., text-embedding-3-small)
-
-### Speech to Text Options
-- **Model Size:** Choose the speech recognition model size
-- **Language Code:** Set the primary language for voice recognition
-- **Silence Settings:** Configure silence threshold, duration, and timeout parameters for voice input
-
-### API Keys
-- Configure API keys for various service providers directly within the Web UI
-- Click `Save` to confirm your settings
-
-### Authentication
-- **UI Login:** Set username for web interface access
-- **UI Password:** Configure password for web interface security
-- **Root Password:** Manage Docker container root password for SSH access
-
-![settings](res/setup/settings/3-auth.png)
-
-### Development Settings
-- **RFC Parameters (local instances only):** configure URLs and ports for remote function calls between instances
-- **RFC Password:** Configure password for remote function calls
-Learn more about Remote Function Calls and their purpose [here](#7-configure-agent-zero-rfc).
-
-> [!IMPORTANT]
-> Always keep your API keys and passwords secure.
-
-# Choosing Your LLMs
-The Settings page is the control center for selecting the Large Language Models (LLMs) that power Agent Zero.  You can choose different LLMs for different roles:
-
-| LLM Role | Description |
-| --- | --- |
-| `chat_llm` | This is the primary LLM used for conversations and generating responses. |
-| `utility_llm` | This LLM handles internal tasks like summarizing messages, managing memory, and processing internal prompts.  Using a smaller, less expensive model here can improve efficiency. |
-| `embedding_llm` | This LLM is responsible for generating embeddings used for memory retrieval and knowledge base lookups. Changing the `embedding_llm` will re-index all of A0's memory. |
-
-**How to Change:**
-1. Open Settings page in the Web UI.
-2. Choose the provider for the LLM for each role (Chat model, Utility model, Embedding model) and write the model name.
-3. Click "Save" to apply the changes.
-
-## Important Considerations
-
-> [!CAUTION]
-> Changing the `embedding_llm` will re-index all the memory and knowledge, and 
-> requires clearing the `memory` folder to avoid errors, as the embeddings can't be 
-> mixed in the vector database. Note that this will DELETE ALL of Agent Zero's memory.
-
-## Installing and Using Ollama (Local Models)
-If you're interested in Ollama, which is a powerful tool that allows you to run various large language models locally, here's how to install and use it:
-
-#### First step: installation
-**On Windows:**
-
-Download Ollama from the official website and install it on your machine.
-
-<button>[Download Ollama Setup](https://ollama.com/download/OllamaSetup.exe)</button>
-
-**On macOS:**
-```
-brew install ollama
-```
-Otherwise choose macOS installer from the [official website](https://ollama.com/).
-
-**On Linux:**
-```bash
-curl -fsSL https://ollama.com/install.sh | sh
-```
-
-**Finding Model Names:**
-Visit the [Ollama model library](https://ollama.com/library) for a list of available models and their corresponding names.  The format is usually `provider/model-name` (or just `model-name` in some cases).
-
-#### Second step: pulling the model
-**On Windows, macOS, and Linux:**
-```
-ollama pull <model-name>
-```
-
-1. Replace `<model-name>` with the name of the model you want to use.  For example, to pull the Mistral Large model, you would use the command `ollama pull mistral-large`.
-
-2. A CLI message should confirm the model download on your system
-
-#### Selecting your model within Agent Zero
-1. Once you've downloaded your model(s), you must select it in the Settings page of the GUI. 
-
-2. Within the Chat model, Utility model, or Embedding model section, choose Ollama as provider.
-
-3. Write your model code as expected by Ollama, in the format `llama3.2` or `qwen2.5:7b`
-
-4. Click `Save` to confirm your settings.
-
-![ollama](res/setup/settings/4-local-models.png)
-
-#### Managing your downloaded models
-Once you've downloaded some models, you might want to check which ones you have available or remove any you no longer need.
-
-- **Listing downloaded models:** 
-  To see a list of all the models you've downloaded, use the command:
-  ```
-  ollama list
-  ```
-- **Removing a model:**
-  If you need to remove a downloaded model, you can use the `ollama rm` command followed by the model name:
-  ```
-  ollama rm <model-name>
-  ```
-
-
-- Experiment with different model combinations to find the balance of performance and cost that best suits your needs. E.g., faster and lower latency LLMs will help, and you can also use `faiss_gpu` instead of `faiss_cpu` for the memory.
-
-## Using Agent Zero on your mobile device
-Agent Zero's Web UI is accessible from any device on your network through the Docker container:
-
-1. The Docker container automatically exposes the Web UI on all network interfaces
-2. Find the mapped port in Docker Desktop:
-   - Look under the container name (usually in the format `<PORT>:80`)
-   - For example, if you see `32771:80`, your port is `32771`
-3. Access the Web UI from any device using:
-   - Local access: `http://localhost:<PORT>`
-   - Network access: `http://<YOUR_COMPUTER_IP>:<PORT>`
-
-> [!TIP]
-> - Your computer's IP address is usually in the format `192.168.x.x` or `10.0.x.x`
-> - You can find your external IP address by running `ipconfig` (Windows) or `ifconfig` (Linux/Mac)
-> - The port is automatically assigned by Docker unless you specify one
-
-> [!NOTE]
-> If you're running Agent Zero directly on your system (legacy approach) instead of 
-> using Docker, you'll need to configure the host manually in `run_ui.py` to run on all interfaces using `host="0.0.0.0"`.
-
-For developers or users who need to run Agent Zero directly on their system,see the [In-Depth Guide for Full Binaries Installation](#in-depth-guide-for-full-binaries-installation).
-
-# How to update Agent Zero
-
-1. **If you come from the previous version of Agent Zero (pre-0.7.1):**
-- Your data is safely stored across various directories and files inside the Agent Zero folder.
-- To update to the new Docker runtime version, you need to save the following files and directories:
-  - `/memory` - Agent's memory
-  - `/knowledge` - Custom knowledge base
-  - `/instruments` - Custom instruments and functions
-  - `/prompts` - Custom prompts files (if any has been created)
-  - `/work_dir` - Working directory
-  - `.env` - Your API keys
-  - `/tmp/settings.json` - Your Agent Zero settings
-- Once you have saved these files and directories, you can proceed with the Docker runtime [installation instructions above](#windows-macos-and-linux-setup-guide) setup guide.
-- Reach for the folder where you saved your data and copy it to the new Agent Zero folder set during the installation process.
-- Agent Zero will automatically detect your saved data and use it across memory, knowledge, instruments, prompts and settings.
-
-> [!IMPORTANT]
-> Make sure to use the same embedding model you were using before, otherwise 
-> you will have to re-index all of Agent Zero's memory, therefore deleting all 
-> your custom knowledge and memory.
->
-> If you have issues loading your settings, you can try to delete the `/tmp/settings.json` 
-> file and let Agent Zero generate a new one.
-
-2. **Update Process (Docker Desktop)**
-- Go to Docker Desktop and stop the container from the "Containers" tab
-- Right-click and select "Remove" to remove the container
-- Go to "Images" tab and remove the `frdel/agent-zero-run` image or click the three dots to pull the difference and update the Docker image.
-
-![docker delete image](res/setup/docker-delete-image-1.png)
-
-- Search and pull the new image if you chose to remove it
-- Run the new container with the same volume settings as the old one
-
-> [!IMPORTANT]
-> Make sure to use the same volume mount path when running the new
-> container to preserve your data. The exact path depends on where you stored
-> your Agent Zero data directory (the chosen directory on your machine).
-
-> [!TIP]
-> Alternatively, run the following commands in your terminal:
->
-> ```bash
-> # Stop the current container
-> docker stop agent-zero
->
-> # Remove the container (data is safe in the folder)
-> docker rm agent-zero
->
-> # Remove the old image
-> docker rmi frdel/agent-zero-run
->
-> # Pull the latest image
-> docker pull frdel/agent-zero-run
->
-> # Run new container with the same volume mount
-> docker run -p $PORT:80 -v /path/to/your/data:/a0 frdel/agent-zero-run
-> ```
-
-3. **Full Binaries**
-- Using Git/GitHub: Pull the latest version of the Agent Zero repository. 
-- The custom knowledge, solutions, memory, and other data will get ignored, so you don't need to worry about losing any of your custom data. The same goes for your .env file with all of your API keys and settings.json.
-
-> [!WARNING]  
-> - If you update manually, beware: save your .env file with the API keys, and look for new dependencies in requirements.txt. 
-> - If any changes are made to the requirements of the updated version, you have to execute this command inside the a0 conda env after activating it:
-> ```bash
-> pip install -r requirements.txt
-
-# In-Depth Guide for Full Binaries Installation
-- Agent Zero is a framework. It's made to be customized, edited, enhanced. Therefore you need to install the necessary components to run it when downloading its full binaries. This guide will help you to do so.
-- The following step by step instructions can be followed along with a video for this tutorial on how to make Agent Zero work with its full development environment.
-
-[![Video](res/setup/thumb_play.png)](https://youtu.be/8H7mFsvxKYQ)
-
-## Reminders:
-1. There's no need to install Python, Conda will manage that for you.
-2. You don't necessarily need API keys: Agent Zero can run with local models. For this tutorial though, we will leave it to the default OpenAI API. A guide for downloading Ollama along with local models is available [here](#installing-and-using-ollama-local-models).
-3. Visual Studio Code or any other code editor is not mandatory, but it makes it easier to navigate and edit files.
-4. Git/GitHub is not mandatory, you can download the framework files through your browser. We will not be showing how to use Git in this tutorial.
-5. Docker is not mandatory for the full binaries installation, since the framework will run on your machine connecting to the Docker container through the Web UI RFC functionality.
-6. Running Agent Zero without Docker makes the process more complicated and it's thought for developers and contributors.
-
-> [!IMPORTANT]  
-> Linux instructions are provided as general instructions for any Linux distribution. If you're using a distribution other than Debian/Ubuntu, you may need to adjust the instructions accordingly.
->
-> For Debian/Ubuntu, just follow the macOS instructions, as they are the same.
-
-## 1. Install Conda (miniconda)
-- Conda is a Python environment manager, it will help you keep your projects and installations separated. 
-- It's a lightweight version of Anaconda that includes only conda, Python, the packages they depend on, and a small number of other useful packages, including pip, zlib and a few others.
-
-1. Go to the download page of miniconda [here](https://docs.anaconda.com/miniconda/#miniconda-latest-installer-links). If the link does not work, just search the web for "miniconda download".
-2. Based on your operating system, download the right installer of miniconda. For macOS select the version with "pkg" at the end.
-
->>>>>>> a812f840
 <img src="res/setup/image-1.png" alt="miniconda download win" width="500"/>
 <img src="res/setup/image-5.png" alt="miniconda download macos" width="500"/>
 <br><br>
@@ -731,15 +408,9 @@
 <img src="res/setup/image-3.png" alt="miniconda install" width="200"/>
 <img src="res/setup/image-4.png" alt="miniconda install" width="200"/>
 <br><br>
-<<<<<<< HEAD
 
 4. After the installation is complete, you should have "Anaconda Powershell Prompt" installed on your Windows machine. On macOS, when you open the Terminal application in your Applications folder and type "conda --version", you should see the version installed.
 
-=======
-
-4. After the installation is complete, you should have "Anaconda Powershell Prompt" installed on your Windows machine. On macOS, when you open the Terminal application in your Applications folder and type "conda --version", you should see the version installed.
-
->>>>>>> a812f840
 <img src="res/setup/image-6.png" alt="miniconda installed" height="100"/>
 <img src="res/setup/image-7.png" alt="miniconda installed" height="100"/>
 <br><br>
@@ -796,7 +467,6 @@
 This might take some time. If you get any errors regarding version conflicts and compatibility, double check that your environment is activated and that you created that environment with the correct Python version.
 
 <img src="res/setup/image-19.png" alt="conda reqs" height="200"/>
-<<<<<<< HEAD
 <br><br>
 
 ## 4. Install Docker (Docker Desktop application)
@@ -825,36 +495,6 @@
 <img src="res/setup/image-13.png" alt="docker installed" height="100"/>
 <br><br>
 
-=======
-<br><br>
-
-## 4. Install Docker (Docker Desktop application)
-Simply put, Docker is a way of running virtual computers on your machine. These are lightweight, disposable and isolated from your operating system, so it is a way to sandbox Agent Zero.
-- Agent Zero only connects to the Docker container when it needs to execute code and commands. The frameworks itself runs on your machine.
-- Docker has a desktop application with GUI for all major operating system, which is the recommended way to install it.
-
-1. Go to the download page of Docker Desktop [here](https://www.docker.com/products/docker-desktop/). If the link does not work, just search the web for "docker desktop download".
-2. Download the version for your operating system. Don't be tricked by the seemingly missing windows intel/amd version, it's the button itself, not in the dropdown menu.
-
-<img src="res/setup/image-8.png" alt="docker download" width="200"/>
-<br><br>
-
-3. Run the installer and go through the installation process. It should be even shorter than Conda installation, you can leave everything to default. On macOS, the installer is a "dmg" image, so just drag and drop the application to your Applications folder like always.
-
-<img src="res/setup/image-9.png" alt="docker install" width="300"/>
-<img src="res/setup/image-10.png" alt="docker install" width="300"/>
-
-<img src="res/setup/image-12.png" alt="docker install" width="300"/>
-<br><br>
-
-
-4. Once installed, you should see Docker Desktop application on your Windows/Mac machine. 
-
-<img src="res/setup/image-11.png" alt="docker installed" height="100"/>
-<img src="res/setup/image-13.png" alt="docker installed" height="100"/>
-<br><br>
-
->>>>>>> a812f840
 5. Create account in the application.
 - It's required to be signed in to the Docker Hub, so create a free account in the Docker Desktop application, you will be prompted when the application first runs.
 
@@ -897,7 +537,6 @@
 
 ## 6. Configure Agent Zero
 Now we can configure Agent Zero - select models, settings, API Keys etc. Refer to the [Usage](usage.md#agent-configuration) guide for a full guide on how to configure Agent Zero.
-<<<<<<< HEAD
 
 ## 7. Configure Agent Zero RFC
 Agent Zero needs to be configured further to redirect some functions to the Docker container. This is crucial for development as A0 needs to run in a standardized environment to support all features.
@@ -917,27 +556,6 @@
 8. Use the Development environment
 9. Now you have the full development environment to work on Agent Zero.
 
-=======
-
-## 7. Configure Agent Zero RFC
-Agent Zero needs to be configured further to redirect some functions to the Docker container. This is crucial for development as A0 needs to run in a standardized environment to support all features.
-1. Go in "Settings" page in the Web UI of your local instance and go in the "Development" section.
-2. Set "RFC Destination URL" to `http://localhost`
-3. Set the two ports (HTTP and SSH) to the ones used when creating the Docker container
-4. Click "Save"
-
-![rfc local settings](res/setup/9-rfc-devpage-on-local-sbs-1.png)
-
-5. Go in "Settings" page in the Web UI of your Docker instance and go in the "Development" section.
-
-![rfc docker settings](res/setup/9-rfc-devpage-on-docker-instance-1.png)
-
-6. This time the page has only the password field, set it to the same password you used when creating the Docker container.
-7. Click "Save"
-8. Use the Development environment
-9. Now you have the full development environment to work on Agent Zero.
-
->>>>>>> a812f840
 <img src="res/setup/image-22-1.png" alt="run ui" width="400"/>
 <img src="res/setup/image-23-1.png" alt="run ui" width="400"/>
 <br><br>
@@ -945,56 +563,5 @@
       
 ### Conclusion
 After following the instructions for your specific operating system, you should have Agent Zero successfully installed and running. You can now start exploring the framework's capabilities and experimenting with creating your own intelligent agents. 
-<<<<<<< HEAD
 
 If you encounter any issues during the installation process, please consult the [Troubleshooting section](troubleshooting.md) of this documentation or refer to the Agent Zero [Skool](https://www.skool.com/agent-zero) or [Discord](https://discord.gg/Z2tun2N3) community for assistance.
-
-## Installing and Using Ollama (Local Models)
-If you're interested in Ollama, which is a powerful tool that allows you to run various large language models locally, here's how to install and use it:
-
-#### First step: installation
-**On Windows:**
-
-Download Ollama from the official website and install it on your machine.
-
-<button>[Download Ollama Setup](https://ollama.com/download/OllamaSetup.exe)</button>
-
-**On macOS:**
-```
-brew install ollama
-```
-Otherwise choose macOS installer from the [official website](https://ollama.com/).
-
-**On Linux:**
-```bash
-curl -fsSL https://ollama.com/install.sh | sh
-```
-
-**Finding Model Names:**
-Visit the [Ollama model library](https://ollama.com/library) for a list of available models and their corresponding names.  The format is usually `provider/model-name` (or just `model-name` in some cases).
-
-#### Second step: pulling the model
-**On Windows, macOS, and Linux:**
-```
-ollama pull <model-name>
-```
-
-Replace `<model-name>` with the name of the model you want to use.  For example, to pull the Mistral Large model, you would use the command `ollama pull mistral-large`.
-
-#### Managing your downloaded models
-Once you've downloaded some models, you might want to check which ones you have available or remove any you no longer need.
-
-- **Listing downloaded models:** 
-  To see a list of all the models you've downloaded, use the command:
-  ```
-  ollama list
-  ```
-- **Removing a model:**
-  If you need to remove a downloaded model, you can use the `ollama rm` command followed by the model name:
-  ```
-  ollama rm <model-name>
-  ```
-=======
-
-If you encounter any issues during the installation process, please consult the [Troubleshooting section](troubleshooting.md) of this documentation or refer to the Agent Zero [Skool](https://www.skool.com/agent-zero) or [Discord](https://discord.gg/Z2tun2N3) community for assistance.
->>>>>>> a812f840
